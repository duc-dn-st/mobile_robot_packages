--- conflicted
+++ resolved
@@ -1,96 +1,88 @@
-#!/usr/bin/env python3
-##
-# @file differential_drive.py
-#
-# @brief Provide implementation of the differential drive model.
-#
-# @section author_doxygen_example Author(s)
-# - Created by Tran Viet Thanh on 27/08/2024.
-#
-# Copyright (c) 2024 System Engineering Laboratory.  All rights reserved.
-
-# Standard library
-import math
-
-# External library
-import numpy as np
-import casadi as cs
-
-class DifferentialDrive:
-    """! Differential drive model
-
-    The class provides implementation of the differential drive model.
-    @note The model is used to simulate the vehicle motion.
-    @variable nx: The number of states. The states are [x, y, theta]
-    @variable nu: The number of inputs. The inputs are [v, w]
-    """
-    nx = 3
-
-    nu = 2
-
-    def __init__(self, wheel_base):
-        """! Constructor
-        @param wheel_base<float>: The wheel base of the vehicle
-        @note The wheel base is the distance between the front and rear axles.
-        """
-        self.wheel_base = wheel_base
-
-        self.velocity_max = 1.0
-
-        self.angular_velocity_max = 1.0
-
-    def function(self, state, input, dt):
-        """! Compute the next state
-        @param state<list>: The current state of the vehicle
-        @param input<list>: The input of the vehicle
-        @param dt<float>: The time step
-        @return next_state<list>: The next state of the vehicle
-        """
-        v = input[0]
-
-        w = input[1]
-
-        dfdt = np.array([math.cos(state[2]) * v, math.sin(state[2]) * v, w])
-
-        next_state = state + dfdt * dt
-
-        return next_state
-<<<<<<< HEAD
-    
-=======
-
->>>>>>> 24dd0bb8
-    def casadi_function(self, state, input, dt):
-        v = input[0]
-
-        w = input[1]
-
-        dfdt = cs.vertcat(cs.cos(state[2]) * v, cs.sin(state[2]) * v, w)
-
-        next_state = state + dfdt * dt
-
-        return next_state
-<<<<<<< HEAD
-    
-=======
-
->>>>>>> 24dd0bb8
-    def get_state_space_matrices(self, state, input, dt):
-        """! Get the state space matrices by Jacobian linearization
-        @param state<list>: The state of the vehicle
-        @param input<list>: The input of the vehicle
-        @param dt<float>: The time step
-        @return A, B<tuple>: The state space matrices
-        """
-
-        v = input[0]
-
-        A = np.array([[1, 0, -math.sin(state[2]) * v * dt],
-                      [0, 1, math.cos(state[2]) * v * dt],
-                      [0, 0, 1]])
-
-        B = np.array([[math.cos(state[2]) * dt, 0],
-                      [math.sin(state[2]) * dt, 0],
-                      [0, dt]])
-
-        return A, B
+#!/usr/bin/env python3
+##
+# @file differential_drive.py
+#
+# @brief Provide implementation of the differential drive model.
+#
+# @section author_doxygen_example Author(s)
+# - Created by Tran Viet Thanh on 27/08/2024.
+#
+# Copyright (c) 2024 System Engineering Laboratory.  All rights reserved.
+
+# Standard library
+import math
+
+# External library
+import numpy as np
+import casadi as cs
+
+class DifferentialDrive:
+    """! Differential drive model
+
+    The class provides implementation of the differential drive model.
+    @note The model is used to simulate the vehicle motion.
+    @variable nx: The number of states. The states are [x, y, theta]
+    @variable nu: The number of inputs. The inputs are [v, w]
+    """
+    nx = 3
+
+    nu = 2
+
+    def __init__(self, wheel_base):
+        """! Constructor
+        @param wheel_base<float>: The wheel base of the vehicle
+        @note The wheel base is the distance between the front and rear axles.
+        """
+        self.wheel_base = wheel_base
+
+        self.velocity_max = 1.0
+
+        self.angular_velocity_max = 1.0
+
+    def function(self, state, input, dt):
+        """! Compute the next state
+        @param state<list>: The current state of the vehicle
+        @param input<list>: The input of the vehicle
+        @param dt<float>: The time step
+        @return next_state<list>: The next state of the vehicle
+        """
+        v = input[0]
+
+        w = input[1]
+
+        dfdt = np.array([math.cos(state[2]) * v, math.sin(state[2]) * v, w])
+
+        next_state = state + dfdt * dt
+
+        return next_state
+
+    def casadi_function(self, state, input, dt):
+        v = input[0]
+
+        w = input[1]
+
+        dfdt = cs.vertcat(cs.cos(state[2]) * v, cs.sin(state[2]) * v, w)
+
+        next_state = state + dfdt * dt
+
+        return next_state
+
+    def get_state_space_matrices(self, state, input, dt):
+        """! Get the state space matrices by Jacobian linearization
+        @param state<list>: The state of the vehicle
+        @param input<list>: The input of the vehicle
+        @param dt<float>: The time step
+        @return A, B<tuple>: The state space matrices
+        """
+
+        v = input[0]
+
+        A = np.array([[1, 0, -math.sin(state[2]) * v * dt],
+                      [0, 1, math.cos(state[2]) * v * dt],
+                      [0, 0, 1]])
+
+        B = np.array([[math.cos(state[2]) * dt, 0],
+                      [math.sin(state[2]) * dt, 0],
+                      [0, dt]])
+
+        return A, B