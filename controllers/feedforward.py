class FeedForward:
    def __init__(self, model, trajectory):
        self.model = model

        self.trajectory = trajectory

    def initialize(self):
        pass

    def execute(self, state, input, index):
        status = True

        if index >= len(self.trajectory.t):
            return False, [0.0, 0.0]

<<<<<<< HEAD
        u = self.trajectory.u[:, index]
=======
        u = self.trajectory.u[index, :]
>>>>>>> 24dd0bb8

        return status, u
<|MERGE_RESOLUTION|>--- conflicted
+++ resolved
@@ -1,22 +1,18 @@
-class FeedForward:
-    def __init__(self, model, trajectory):
-        self.model = model
-
-        self.trajectory = trajectory
-
-    def initialize(self):
-        pass
-
-    def execute(self, state, input, index):
-        status = True
-
-        if index >= len(self.trajectory.t):
-            return False, [0.0, 0.0]
-
-<<<<<<< HEAD
-        u = self.trajectory.u[:, index]
-=======
-        u = self.trajectory.u[index, :]
->>>>>>> 24dd0bb8
-
-        return status, u
+class FeedForward:
+    def __init__(self, model, trajectory):
+        self.model = model
+
+        self.trajectory = trajectory
+
+    def initialize(self):
+        pass
+
+    def execute(self, state, input, index):
+        status = True
+
+        if index >= len(self.trajectory.t):
+            return False, [0.0, 0.0]
+
+        u = self.trajectory.u[index, :]
+
+        return status, u